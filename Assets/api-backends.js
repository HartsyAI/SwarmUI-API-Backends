--- conflicted
+++ resolved
@@ -12,21 +12,12 @@
     }
 
     // Determine current API backend type
-<<<<<<< HEAD
-    const isOpenAIModel = curModelArch === 'openai_api';
-    const isIdeogramModel = curModelArch === 'ideogram_api';
-    const isBlackForestModel = curModelArch === 'bfl_api';
-    const isGrokModel = curModelArch === 'grok_api';
-    const isGoogleModel = curModelArch === 'google_api';
-    const isApiModel = isOpenAIModel || isIdeogramModel || isBlackForestModel || isGrokModel || isGoogleModel;
-=======
     const isOpenAIModel = currentModelHelper.curArch === 'openai_api';
     const isIdeogramModel = currentModelHelper.curArch === 'ideogram_api';
     const isBlackForestModel = currentModelHelper.curArch === 'bfl_api';
     const isGrokModel = currentModelHelper.curArch === 'grok_api';
-    const isGoogleImagenModel = currentModelHelper.curArch === 'google_imagen_api';
-    const isApiModel = isOpenAIModel || isIdeogramModel || isBlackForestModel || isGrokModel || isGoogleImagenModel;
->>>>>>> 7f2231bc
+    const isGoogleModel = currentModelHelper.curArch === 'google_api';
+    const isApiModel = isOpenAIModel || isIdeogramModel || isBlackForestModel || isGrokModel || isGoogleModel;
 
     // List of core parameters that don't have feature flags but shouldn't show for API models
     const coreParamsToHideForAPI = [
